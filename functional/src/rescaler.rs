--- conflicted
+++ resolved
@@ -28,17 +28,9 @@
 /// Info to maintain for scaling functions.
 #[derive(Serialize, Deserialize, Debug, Clone)]
 struct FunctionalScalingInfo {
-<<<<<<< HEAD
     invocation_rate: f64,
     caller_mem_avg: f64,
     lambda_stats: ExplorationStats,
-=======
-    avg_call_rate: f64,           // Number of calls per second.
-    avg_call_latency: f64,        // Call latency.
-    function_activity_gbsec: f64, // Rate of duration * active_mem.
-    user_activity_gbsec: f64,     // Rate of duration * caller_mem.
-    user_activity: f64,
->>>>>>> 75dc97b4
     exploration_stats: BTreeMap<i32, ExplorationStats>,
     scheduled_scale_downs: BTreeMap<i32, chrono::DateTime<chrono::Utc>>,
 }
@@ -78,20 +70,12 @@
         // Read current stats or make new ones.
         let mut current_stats = handler_scaling_state.scaling_info.as_ref().map_or(
             FunctionalScalingInfo {
-<<<<<<< HEAD
                 invocation_rate: 0.0,
                 caller_mem_avg: 0.0,
                 lambda_stats: ExplorationStats {
                     num_points: 0.0,
                     avg_latency: 0.0,
                 },
-=======
-                avg_call_rate: 0.0,
-                avg_call_latency: 0.0,
-                function_activity_gbsec: 0.0,
-                user_activity_gbsec: 0.0,
-                user_activity: 0.0,
->>>>>>> 75dc97b4
                 scheduled_scale_downs: BTreeMap::new(),
                 exploration_stats: handler_scaling_state
                     .handler_scales
@@ -211,7 +195,6 @@
         metrics: Vec<Vec<u8>>,
         since: f64,
     ) {
-<<<<<<< HEAD
         let mut num_invocations = 0.0;
         let mut lambda_exploration = ExplorationStats {
             num_points: 0.0,
@@ -243,56 +226,12 @@
                 ecs_explorations.get_mut(&metric.mem_size_mb).unwrap()
             };
             exploration.avg_latency += duration_secs;
-=======
-        let mut avg_latency = 0.0;
-        let mut function_activity_gbsec = 0.0;
-        let mut user_activity_gbsec = 0.0;
-        let mut user_activity = 0.0;
-        let mut num_calls = 0.0;
-        let mut explorations = HashMap::<i32, ExplorationStats>::new();
-        let default_mem_gb: f64 = handler_scaling_state.handler_spec.default_mem as f64 / 1024.0;
-        let min_mem_mb = *current_stats.exploration_stats.keys().min().unwrap();
-        for metric in &metrics {
-            let metric: FunctionalMetric = bincode::deserialize(metric).unwrap();
-            // Update overall stats.
-            num_calls += 1.0;
-            let duration_secs = metric.duration.as_secs_f64();
-            // Extra user activity induced by Lambda.
-            // NOTE: Keep this user_activity_gbsec. It should ONLY capture the extra overhead.
-            user_activity_gbsec += (metric.caller_mem as f64 / 1024.0) * (AVG_LAMBDA_OVERHEAD_SECS);
-            avg_latency += duration_secs;
-            function_activity_gbsec += default_mem_gb * duration_secs;
-            user_activity += AVG_LAMBDA_OVERHEAD_SECS + duration_secs; // Used only for exploration.
-                                                                       // Update exploration stats.
-            let mem_size_mb = if metric.mem_usage.is_none() {
-                // Lambda. Use default minimum memory.
-                min_mem_mb
-            } else {
-                metric.mem_size_mb
-            };
-            if !explorations.contains_key(&mem_size_mb) {
-                explorations.insert(
-                    mem_size_mb,
-                    ExplorationStats {
-                        avg_cpu_util: 0.0,
-                        avg_mem_util: 0.0,
-                        num_points: 0.0,
-                        avg_call_latency: 0.0,
-                    },
-                );
-            }
-            let exploration = explorations.get_mut(&mem_size_mb).unwrap();
-            exploration.avg_mem_util += metric.mem_usage.unwrap_or(0.5);
-            exploration.avg_cpu_util += metric.cpu_usage.unwrap_or(0.5);
-            exploration.avg_call_latency += duration_secs;
->>>>>>> 75dc97b4
             exploration.num_points += 1.0;
         }
         // Take average and divide by duration.
         if num_invocations > 0.0 {
             caller_mem /= num_invocations;
         }
-<<<<<<< HEAD
         num_invocations /= since;
         println!("Invocations/second: {num_invocations:?}");
         // Update global stats.
@@ -307,31 +246,6 @@
                 + MOVING_FACTOR * lambda_exploration.avg_latency;
         current_stats.lambda_stats.num_points += lambda_exploration.num_points;
         // Update ecs stats.
-=======
-        function_activity_gbsec /= since;
-        user_activity_gbsec /= since;
-        user_activity /= since;
-        num_calls /= since;
-        println!(
-            "Function Activity: {:?}",
-            function_activity_gbsec / default_mem_gb
-        );
-        // Update activity.
-        current_stats.function_activity_gbsec = (1.0 - MOVING_FACTOR)
-            * current_stats.function_activity_gbsec
-            + MOVING_FACTOR * function_activity_gbsec;
-        current_stats.user_activity_gbsec = (1.0 - MOVING_FACTOR)
-            * current_stats.user_activity_gbsec
-            + MOVING_FACTOR * user_activity_gbsec;
-        current_stats.user_activity =
-            (1.0 - MOVING_FACTOR) * current_stats.user_activity + MOVING_FACTOR * user_activity;
-
-        current_stats.avg_call_rate =
-            (1.0 - MOVING_FACTOR) * current_stats.avg_call_rate + MOVING_FACTOR * num_calls;
-        current_stats.avg_call_latency =
-            (1.0 - MOVING_FACTOR) * current_stats.avg_call_latency + MOVING_FACTOR * avg_latency;
-        // Update exploration.
->>>>>>> 75dc97b4
         for (mem, exploration) in &mut current_stats.exploration_stats {
             if let Some(new_exploration) = ecs_explorations.get(&mem) {
                 new_exploration.avg_latency /= new_exploration.num_points;
@@ -562,7 +476,6 @@
         ideal_mem: i32,
     ) -> (f64, f64, f64, f64) {
         // Compute lambda cost.
-<<<<<<< HEAD
         let default_mem_gb = handler_scaling_state.handler_spec.default_mem as f64 / 1024.0;
         let caller_mem_gb = current_stats.caller_mem_avg / 1024.0;
         let fn_call_cost = current_stats.invocation_rate * 0.2 * 3600.0 / 1e6;
@@ -574,18 +487,6 @@
         let fn_user_cost = fn_user_activity_gbsec * 0.0000166667 * 3600.0;
         let lambda_price = fn_user_cost + fn_compute_cost + fn_call_cost;
         let observed_concurrency: f64 = fn_activity;
-=======
-        let default_mem_gb: f64 = handler_scaling_state.handler_spec.default_mem as f64 / 1024.0;
-        let ideal_mem_gb: f64 = ideal_mem as f64 / 1024.0;
-        let fn_call_cost = current_stats.avg_call_rate * 0.2 * 3600.0 / 1e6;
-        let fn_compute_cost = current_stats.function_activity_gbsec * 0.0000166667 * 3600.0;
-        let user_cost = current_stats.user_activity_gbsec * 0.0000166667 * 3600.0;
-        // Assume the function would run longer if not due to upscaling.
-        // TODO: Should just be using exploration values here (for both user and compute cost), but fine.
-        let upscale = ideal_mem_gb / default_mem_gb;
-        let lambda_price = user_cost + fn_compute_cost * upscale + fn_call_cost;
-        let observed_concurrency: f64 = current_stats.function_activity_gbsec / default_mem_gb;
->>>>>>> 75dc97b4
         // Compute ecs cost.
         let (ecs_price, invoker_price) = self.get_instance_cost(
             current_stats,
